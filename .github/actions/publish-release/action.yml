name: 'Publish Release'
description: 'Publishes the gemini-cli packages to npm and creates a GitHub release.'

inputs:
  release-version:
    description: 'The version to release (e.g., 0.1.11).'
    required: true
  npm-tag:
    description: 'The npm tag to publish with (e.g., latest, preview, nightly).'
    required: true
  wombat-token-core:
    description: 'The npm token for the @google/gemini-cli-core package.'
    required: true
  wombat-token-cli:
    description: 'The npm token for the @google/gemini-cli package.'
    required: true
  github-token:
    description: 'The GitHub token for creating the release.'
    required: true
  dry-run:
    description: 'Whether to run in dry-run mode.'
    type: 'string'
    required: true
  release-tag:
    description: 'The release tag for the release (e.g., v0.1.11).'
    required: true
  previous-tag:
    description: 'The previous tag to use for generating release notes.'
    required: true
  skip-github-release:
    description: 'Whether to skip creating a GitHub release.'
    type: 'boolean'
    required: false
    default: false
  working-directory:
    description: 'The working directory to run the steps in.'
    required: false
    default: '.'
  force-skip-tests:
    description: 'Skip tests and validation'
    required: false
    default: false
<<<<<<< HEAD
  branch-name:
    description: 'The name of the release branch.'
=======
  skip-branch-cleanup:
    description: 'Whether to skip cleaning up the release branch.'
    type: 'boolean'
    required: false
    default: false
  gemini_api_key:
    description: 'The API key for running integration tests.'
>>>>>>> 331ae7db
    required: true

runs:
  using: 'composite'
  steps:
<<<<<<< HEAD
=======
    - name: '📝 Print Inputs'
      shell: 'bash'
      run: 'echo "${{ toJSON(inputs) }}"'

    - name: '👤 Configure Git User'
      working-directory: '${{ inputs.working-directory }}'
      shell: 'bash'
      run: |
        git config user.name "gemini-cli-robot"
        git config user.email "gemini-cli-robot@google.com"

    - name: '🌿 Create and switch to a release branch'
      working-directory: '${{ inputs.working-directory }}'
      id: 'release_branch'
      shell: 'bash'
      run: |
        BRANCH_NAME="release/${{ inputs.release-tag }}"
        git switch -c "${BRANCH_NAME}"
        echo "BRANCH_NAME=${BRANCH_NAME}" >> "${GITHUB_OUTPUT}"

    - name: '⬆️ Update package versions'
      working-directory: '${{ inputs.working-directory }}'
      shell: 'bash'
      run: |
        npm run release:version "${{ inputs.release-version }}"

    - name: '💾 Commit and Conditionally Push package versions'
      working-directory: '${{ inputs.working-directory }}'
      shell: 'bash'
      env:
        BRANCH_NAME: '${{ steps.release_branch.outputs.BRANCH_NAME }}'
        DRY_RUN: '${{ inputs.dry-run }}'
        RELEASE_TAG: '${{ inputs.release-tag }}'
      run: |-
        set -e
        git add package.json package-lock.json packages/*/package.json
        git commit -m "chore(release): ${RELEASE_TAG}"
        if [[ "${DRY_RUN}" == "false" ]]; then
          echo "Pushing release branch to remote..."
          git push --set-upstream origin "${BRANCH_NAME}" --follow-tags
        else
          echo "Dry run enabled. Skipping push."
        fi

    - name: '🛠️ Build and Prepare Packages'
      working-directory: '${{ inputs.working-directory }}'
      shell: 'bash'
      run: |
        npm run build:packages
        npm run prepare:package

>>>>>>> 331ae7db
    - name: 'Configure npm for publishing'
      uses: 'actions/setup-node@49933ea5288caeca8642d1e84afbd3f7d6820020'
      with:
        node-version-file: '${{ inputs.working-directory }}/.nvmrc'
        registry-url: 'https://wombat-dressing-room.appspot.com'
        scope: '@google'

    - name: '📦 Publish @google/gemini-cli-core'
      working-directory: '${{ inputs.working-directory }}'
      env:
        NODE_AUTH_TOKEN: '${{ inputs.wombat-token-core }}'
      shell: 'bash'
      run: |
        if [ "${{ inputs.dry-run }}" == "true" ]; then
          npm publish --dry-run --workspace="@google/gemini-cli-core" --no-tag
        else
          npm publish --workspace="@google/gemini-cli-core" --no-tag
        fi

    - name: '🔗 Install latest core package'
      working-directory: '${{ inputs.working-directory }}'
      if: "${{ inputs.dry-run != 'true' }}"
      shell: 'bash'
      run: |
        npm install "@google/gemini-cli-core@${{ inputs.release-version }}" \
        --workspace="@google/gemini-cli" \
        --save-exact

    - name: '📦 Publish @google/gemini-cli'
      working-directory: '${{ inputs.working-directory }}'
      env:
        NODE_AUTH_TOKEN: '${{ inputs.wombat-token-cli }}'
      shell: 'bash'
      run: |
        if [ "${{ inputs.dry-run }}" == "true" ]; then
          npm publish --dry-run --workspace="@google/gemini-cli" --no-tag
        else
          npm publish --workspace="@google/gemini-cli" --no-tag
        fi

    - name: '🔬 Verify NPM release by version'
      uses: './.github/actions/verify-release'
      if: "${{ inputs.dry-run != 'true' && inputs.force-skip-tests != 'true' }}"
      with:
        npm-package: '@google/gemini-cli@${{ inputs.release-version }}'
        expected-version: '${{ inputs.release-version }}'
<<<<<<< HEAD
        ref: '${{ inputs.branch-name }}'
=======
        ref: '${{ steps.release_branch.outputs.BRANCH_NAME }}'
        gemini_api_key: '${{ inputs.gemini_api_key }}'
>>>>>>> 331ae7db

    - name: '🏷️ Tag release'
      uses: './.github/actions/tag-npm-release'
      if: "${{ inputs.dry-run != 'true' }}"
      with:
        channel: '${{ inputs.npm-tag }}'
        version: '${{ inputs.release-version }}'
        dry-run: '${{ inputs.dry-run }}'
        wombat-token-core: '${{ inputs.wombat-token-core }}'
        wombat-token-cli: '${{ inputs.wombat-token-cli }}'

    - name: '🎁 Bundle'
      working-directory: '${{ inputs.working-directory }}'
      shell: 'bash'
      run: |
        npm run bundle

    - name: '🎉 Create GitHub Release'
      working-directory: '${{ inputs.working-directory }}'
      if: "${{ inputs.dry-run != 'true' && inputs.skip-github-release != 'true' && inputs.npm-tag != 'dev' }}"
      env:
        GITHUB_TOKEN: '${{ inputs.github-token }}'
      shell: 'bash'
      run: |
        gh release create "${{ inputs.release-tag }}" \
          bundle/gemini.js \
          --target "${{ inputs.branch-name }}" \
          --title "Release ${{ inputs.release-tag }}" \
          --notes-start-tag "${{ inputs.previous-tag }}" \
          --generate-notes

    - name: '🧹 Clean up release branch'
      working-directory: '${{ inputs.working-directory }}'
      if: "${{ inputs.dry-run != 'true' && inputs.skip-branch-cleanup != 'true' }}"
      continue-on-error: true
      shell: 'bash'
      run: |
        echo "Cleaning up release branch ${{ inputs.branch-name }}..."
        git push origin --delete "${{ inputs.branch-name }}"<|MERGE_RESOLUTION|>--- conflicted
+++ resolved
@@ -40,10 +40,8 @@
     description: 'Skip tests and validation'
     required: false
     default: false
-<<<<<<< HEAD
   branch-name:
     description: 'The name of the release branch.'
-=======
   skip-branch-cleanup:
     description: 'Whether to skip cleaning up the release branch.'
     type: 'boolean'
@@ -51,66 +49,11 @@
     default: false
   gemini_api_key:
     description: 'The API key for running integration tests.'
->>>>>>> 331ae7db
     required: true
 
 runs:
   using: 'composite'
   steps:
-<<<<<<< HEAD
-=======
-    - name: '📝 Print Inputs'
-      shell: 'bash'
-      run: 'echo "${{ toJSON(inputs) }}"'
-
-    - name: '👤 Configure Git User'
-      working-directory: '${{ inputs.working-directory }}'
-      shell: 'bash'
-      run: |
-        git config user.name "gemini-cli-robot"
-        git config user.email "gemini-cli-robot@google.com"
-
-    - name: '🌿 Create and switch to a release branch'
-      working-directory: '${{ inputs.working-directory }}'
-      id: 'release_branch'
-      shell: 'bash'
-      run: |
-        BRANCH_NAME="release/${{ inputs.release-tag }}"
-        git switch -c "${BRANCH_NAME}"
-        echo "BRANCH_NAME=${BRANCH_NAME}" >> "${GITHUB_OUTPUT}"
-
-    - name: '⬆️ Update package versions'
-      working-directory: '${{ inputs.working-directory }}'
-      shell: 'bash'
-      run: |
-        npm run release:version "${{ inputs.release-version }}"
-
-    - name: '💾 Commit and Conditionally Push package versions'
-      working-directory: '${{ inputs.working-directory }}'
-      shell: 'bash'
-      env:
-        BRANCH_NAME: '${{ steps.release_branch.outputs.BRANCH_NAME }}'
-        DRY_RUN: '${{ inputs.dry-run }}'
-        RELEASE_TAG: '${{ inputs.release-tag }}'
-      run: |-
-        set -e
-        git add package.json package-lock.json packages/*/package.json
-        git commit -m "chore(release): ${RELEASE_TAG}"
-        if [[ "${DRY_RUN}" == "false" ]]; then
-          echo "Pushing release branch to remote..."
-          git push --set-upstream origin "${BRANCH_NAME}" --follow-tags
-        else
-          echo "Dry run enabled. Skipping push."
-        fi
-
-    - name: '🛠️ Build and Prepare Packages'
-      working-directory: '${{ inputs.working-directory }}'
-      shell: 'bash'
-      run: |
-        npm run build:packages
-        npm run prepare:package
-
->>>>>>> 331ae7db
     - name: 'Configure npm for publishing'
       uses: 'actions/setup-node@49933ea5288caeca8642d1e84afbd3f7d6820020'
       with:
@@ -157,12 +100,8 @@
       with:
         npm-package: '@google/gemini-cli@${{ inputs.release-version }}'
         expected-version: '${{ inputs.release-version }}'
-<<<<<<< HEAD
         ref: '${{ inputs.branch-name }}'
-=======
-        ref: '${{ steps.release_branch.outputs.BRANCH_NAME }}'
         gemini_api_key: '${{ inputs.gemini_api_key }}'
->>>>>>> 331ae7db
 
     - name: '🏷️ Tag release'
       uses: './.github/actions/tag-npm-release'
