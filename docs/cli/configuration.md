--- conflicted
+++ resolved
@@ -238,6 +238,10 @@
 
 - **`security.auth.selectedType`** (string):
   - **Description:** The currently selected authentication type.
+  - **Default:** `undefined`
+
+- **`security.auth.enforcedType`** (string):
+  - **Description:** The required auth type (useful for enterprises).
   - **Default:** `undefined`
 
 - **`security.auth.useExternal`** (boolean):
@@ -297,19 +301,7 @@
 
 ### Example `settings.json`
 
-<<<<<<< HEAD
-- **`enforcedAuthType`** (string):
-  - **Description:** An authentication type that is enforced; useful for enterprises. Supported values are `oauth-personal`, `gemini-api-key`, and `vertex-ai`. See the [Authentication docs](./authentication.md) for more details.
-  - **Default:** `undefined`
-  - **Example:**
-    ```json
-    "enforcedAuthType": "vertex-ai"
-    ```
-
-### Example `settings.json`:
-=======
 Here is an example of a `settings.json` file with the new nested structure:
->>>>>>> 7bd7aeff
 
 ```json
 {
