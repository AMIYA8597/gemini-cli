--- conflicted
+++ resolved
@@ -7,7 +7,11 @@
 import type React from 'react';
 import { Box, Text } from 'ink';
 import { theme } from '../semantic-colors.js';
-import { shortenPath, tildeifyPath , ApprovalMode } from '@google/gemini-cli-core';
+import {
+  shortenPath,
+  tildeifyPath,
+  ApprovalMode,
+} from '@google/gemini-cli-core';
 import { ConsoleSummaryDisplay } from './ConsoleSummaryDisplay.js';
 import process from 'node:process';
 import path from 'node:path';
@@ -155,52 +159,46 @@
       )}
 
       {/* Right Section: Gemini Label and Console Summary */}
-<<<<<<< HEAD
-      <Box
-        alignItems="center"
-        justifyContent={
-          settings.merged.ui?.minimal ? 'space-between' : 'flex-end'
-        }
-        flexGrow={1}
-      >
-        {settings.merged.ui?.minimal && (
-          <Box>
-            {showAutoAcceptIndicator !== ApprovalMode.DEFAULT &&
-              !shellModeActive && (
-                <AutoAcceptIndicator approvalMode={showAutoAcceptIndicator} />
-              )}
-            {shellModeActive && <ShellModeIndicator />}
-          </Box>
-        )}
-        {!hideModelInfo && (
-          <Box alignItems="center" justifyContent="flex-end">
-            <Box alignItems="center">
-              <Text color={theme.text.accent}>
-=======
       {(!hideModelInfo ||
         showMemoryUsage ||
         corgiMode ||
         (!showErrorDetails && errorCount > 0)) && (
-        <Box alignItems="center" paddingTop={isNarrow ? 1 : 0}>
-          {!hideModelInfo && (
-            <Box alignItems="center">
-              <Text color={theme.text.accent}>
-                {isNarrow ? '' : ' '}
->>>>>>> 6bb99806
-                {model}{' '}
-                <ContextUsageDisplay
-                  promptTokenCount={promptTokenCount}
-                  model={model}
-<<<<<<< HEAD
-                  terminalWidth={terminalWidth}
-                />
-              </Text>
-              {showMemoryUsage && <MemoryUsageDisplay />}
+        <Box
+          alignItems="center"
+          paddingTop={isNarrow ? 1 : 0}
+          justifyContent={
+            settings.merged.ui?.minimal ? 'space-between' : 'flex-end'
+          }
+          flexGrow={1}
+        >
+          {settings.merged.ui?.minimal && (
+            <Box>
+              {showAutoAcceptIndicator !== ApprovalMode.DEFAULT &&
+                !shellModeActive && (
+                  <AutoAcceptIndicator approvalMode={showAutoAcceptIndicator} />
+                )}
+              {shellModeActive && <ShellModeIndicator />}
             </Box>
+          )}
+          <Box alignItems="center" justifyContent="flex-end">
+            {!hideModelInfo && (
+              <Box alignItems="center">
+                <Text color={theme.text.accent}>
+                  {isNarrow ? '' : ' '}
+                  {model}{' '}
+                  <ContextUsageDisplay
+                    promptTokenCount={promptTokenCount}
+                    model={model}
+                    terminalWidth={terminalWidth}
+                  />
+                </Text>
+                {showMemoryUsage && <MemoryUsageDisplay />}
+              </Box>
+            )}
             <Box alignItems="center" paddingLeft={2}>
               {corgiMode && (
                 <Text>
-                  <Text color={theme.ui.symbol}>| </Text>
+                  {!hideModelInfo && <Text color={theme.ui.comment}>| </Text>}
                   <Text color={theme.status.error}>▼</Text>
                   <Text color={theme.text.primary}>(´</Text>
                   <Text color={theme.status.error}>ᴥ</Text>
@@ -210,38 +208,14 @@
               )}
               {!showErrorDetails && errorCount > 0 && (
                 <Box>
-                  <Text color={theme.ui.symbol}>| </Text>
+                  {!hideModelInfo && <Text color={theme.ui.comment}>| </Text>}
                   <ConsoleSummaryDisplay errorCount={errorCount} />
                 </Box>
               )}
             </Box>
-=======
-                />
-              </Text>
-              {showMemoryUsage && <MemoryUsageDisplay />}
-            </Box>
-          )}
-          <Box alignItems="center" paddingLeft={2}>
-            {corgiMode && (
-              <Text>
-                {!hideModelInfo && <Text color={theme.ui.comment}>| </Text>}
-                <Text color={theme.status.error}>▼</Text>
-                <Text color={theme.text.primary}>(´</Text>
-                <Text color={theme.status.error}>ᴥ</Text>
-                <Text color={theme.text.primary}>`)</Text>
-                <Text color={theme.status.error}>▼ </Text>
-              </Text>
-            )}
-            {!showErrorDetails && errorCount > 0 && (
-              <Box>
-                {!hideModelInfo && <Text color={theme.ui.comment}>| </Text>}
-                <ConsoleSummaryDisplay errorCount={errorCount} />
-              </Box>
-            )}
->>>>>>> 6bb99806
           </Box>
-        )}
-      </Box>
+        </Box>
+      )}
     </Box>
   );
 };