--- conflicted
+++ resolved
@@ -24,7 +24,6 @@
   Status as ToolCallStatusType,
   AnyDeclarativeTool,
   AnyToolInvocation,
-  ShellExecutionConfig,
 } from '@google/gemini-cli-core';
 import {
   ToolConfirmationOutcome,
@@ -60,94 +59,9 @@
     model: 'test-model',
     authType: 'oauth-personal',
   }),
-<<<<<<< HEAD
-  getShellExecutionConfig: () => ({ terminalWidth: 80, terminalHeight: 24 }),
-} as unknown as Config;
-
-class MockToolInvocation extends BaseToolInvocation<object, ToolResult> {
-  constructor(
-    private readonly tool: MockTool,
-    params: object,
-  ) {
-    super(params);
-  }
-
-  getDescription(): string {
-    return JSON.stringify(this.params);
-  }
-
-  override shouldConfirmExecute(
-    abortSignal: AbortSignal,
-  ): Promise<ToolCallConfirmationDetails | false> {
-    return this.tool.shouldConfirmExecute(this.params, abortSignal);
-  }
-
-  execute(
-    signal: AbortSignal,
-    updateOutput?: (output: string) => void,
-    shellExecutionConfig?: ShellExecutionConfig,
-  ): Promise<ToolResult> {
-    return this.tool.execute(
-      this.params,
-      signal,
-      updateOutput,
-      shellExecutionConfig,
-    );
-  }
-}
-
-class MockTool extends BaseDeclarativeTool<object, ToolResult> {
-  constructor(
-    name: string,
-    displayName: string,
-    canUpdateOutput = false,
-    shouldConfirm = false,
-    isOutputMarkdown = false,
-  ) {
-    super(
-      name,
-      displayName,
-      'A mock tool for testing',
-      Kind.Other,
-      {},
-      isOutputMarkdown,
-      canUpdateOutput,
-    );
-    if (shouldConfirm) {
-      this.shouldConfirmExecute.mockImplementation(
-        async (): Promise<ToolCallConfirmationDetails | false> => ({
-          type: 'edit',
-          title: 'Mock Tool Requires Confirmation',
-          onConfirm: mockOnUserConfirmForToolConfirmation,
-          filePath: 'mock',
-          fileName: 'mockToolRequiresConfirmation.ts',
-          fileDiff: 'Mock tool requires confirmation',
-          originalContent: 'Original content',
-          newContent: 'New content',
-        }),
-      );
-    }
-  }
-
-  execute = vi.fn();
-  shouldConfirmExecute = vi.fn();
-
-  protected createInvocation(
-    params: object,
-  ): ToolInvocation<object, ToolResult> {
-    return new MockToolInvocation(this, params);
-  }
-}
-
-const mockTool = new MockTool('mockTool', 'Mock Tool');
-const mockToolWithLiveOutput = new MockTool(
-  'mockToolWithLiveOutput',
-  'Mock Tool With Live Output',
-  true,
-);
-=======
   getUseSmartEdit: () => false,
   getGeminiClient: () => null, // No client needed for these tests
+  getShellExecutionConfig: () => ({ terminalWidth: 80, terminalHeight: 24 }),
 } as unknown as Config;
 
 const mockTool = new MockTool({
@@ -166,7 +80,6 @@
   execute: vi.fn(),
   shouldConfirmExecute: vi.fn(),
 });
->>>>>>> af522f21
 let mockOnUserConfirmForToolConfirmation: Mock;
 const mockToolRequiresConfirmation = new MockTool({
   name: 'mockToolRequiresConfirmation',
@@ -243,12 +156,7 @@
     expect(mockToolRequiresConfirmation.execute).toHaveBeenCalledWith(
       request.args,
       expect.any(AbortSignal),
-<<<<<<< HEAD
       undefined,
-      { terminalHeight: 24, terminalWidth: 80 },
-=======
-      undefined /*updateOutputFn*/,
->>>>>>> af522f21
     );
 
     // Check that onComplete was called with success
@@ -398,12 +306,7 @@
     expect(mockTool.execute).toHaveBeenCalledWith(
       request.args,
       expect.any(AbortSignal),
-<<<<<<< HEAD
       undefined,
-      { terminalHeight: 24, terminalWidth: 80 },
-=======
-      undefined /*updateOutputFn*/,
->>>>>>> af522f21
     );
     expect(onComplete).toHaveBeenCalledWith([
       expect.objectContaining({
