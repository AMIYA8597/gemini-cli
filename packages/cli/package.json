--- conflicted
+++ resolved
@@ -1,10 +1,6 @@
 {
   "name": "@google/gemini-cli",
-<<<<<<< HEAD
-  "version": "0.7.0",
-=======
   "version": "0.9.0-nightly.20251001.163dba7e",
->>>>>>> e705f45c
   "description": "Gemini CLI",
   "repository": {
     "type": "git",
@@ -29,11 +25,7 @@
     "dist"
   ],
   "config": {
-<<<<<<< HEAD
-    "sandboxImageUri": "us-docker.pkg.dev/gemini-code-dev/gemini-cli/sandbox:0.7.0"
-=======
     "sandboxImageUri": "us-docker.pkg.dev/gemini-code-dev/gemini-cli/sandbox:0.9.0-nightly.20251001.163dba7e"
->>>>>>> e705f45c
   },
   "dependencies": {
     "@google/gemini-cli-core": "file:../core",
