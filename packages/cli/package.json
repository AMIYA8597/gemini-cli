--- conflicted
+++ resolved
@@ -42,11 +42,7 @@
     "fzf": "^0.5.2",
     "glob": "^10.4.5",
     "highlight.js": "^11.11.1",
-<<<<<<< HEAD
-    "ink": "^6.4.0",
-=======
     "ink": "6.4.0",
->>>>>>> f4ee245b
     "ink-gradient": "^3.0.0",
     "ink-spinner": "^5.0.0",
     "latest-version": "^9.0.0",
