/**
 * @license
 * Copyright 2025 Google LLC
 * SPDX-License-Identifier: Apache-2.0
 */

import { FunctionDeclaration, Schema, Type } from '@google/genai';
import { Tool, ToolResult, BaseTool } from './tools.js';
import { Config } from '../config/config.js';
import { spawn } from 'node:child_process';
import { StringDecoder } from 'node:string_decoder';
import { discoverMcpTools } from './mcp-client.js';
import { DiscoveredMCPTool } from './mcp-tool.js';
import { parse } from 'shell-quote';

type ToolParams = Record<string, unknown>;

export class DiscoveredTool extends BaseTool<ToolParams, ToolResult> {
  constructor(
    private readonly config: Config,
    readonly name: string,
    readonly description: string,
    readonly parameterSchema: Record<string, unknown>,
  ) {
    const discoveryCmd = config.getToolDiscoveryCommand()!;
    const callCommand = config.getToolCallCommand()!;
    description += `

This tool was discovered from the project by executing the command \`${discoveryCmd}\` on project root.
When called, this tool will execute the command \`${callCommand} ${name}\` on project root.
Tool discovery and call commands can be configured in project or user settings.

When called, the tool call command is executed as a subprocess.
On success, tool output is returned as a json string.
Otherwise, the following information is returned:

Stdout: Output on stdout stream. Can be \`(empty)\` or partial.
Stderr: Output on stderr stream. Can be \`(empty)\` or partial.
Error: Error or \`(none)\` if no error was reported for the subprocess.
Exit Code: Exit code or \`(none)\` if terminated by signal.
Signal: Signal number or \`(none)\` if no signal was received.
`;
    super(
      name,
      name,
      description,
      parameterSchema,
      false, // isOutputMarkdown
      false, // canUpdateOutput
    );
  }

  async execute(params: ToolParams): Promise<ToolResult> {
    const callCommand = this.config.getToolCallCommand()!;
    const child = spawn(callCommand, [this.name]);
    child.stdin.write(JSON.stringify(params));
    child.stdin.end();

    let stdout = '';
    let stderr = '';
    let error: Error | null = null;
    let code: number | null = null;
    let signal: NodeJS.Signals | null = null;

    await new Promise<void>((resolve) => {
      const onStdout = (data: Buffer) => {
        stdout += data?.toString();
      };

      const onStderr = (data: Buffer) => {
        stderr += data?.toString();
      };

      const onError = (err: Error) => {
        error = err;
      };

      const onClose = (
        _code: number | null,
        _signal: NodeJS.Signals | null,
      ) => {
        code = _code;
        signal = _signal;
        cleanup();
        resolve();
      };

      const cleanup = () => {
        child.stdout.removeListener('data', onStdout);
        child.stderr.removeListener('data', onStderr);
        child.removeListener('error', onError);
        child.removeListener('close', onClose);
        if (child.connected) {
          child.disconnect();
        }
      };

      child.stdout.on('data', onStdout);
      child.stderr.on('data', onStderr);
      child.on('error', onError);
      child.on('close', onClose);
    });

    // if there is any error, non-zero exit code, signal, or stderr, return error details instead of stdout
    if (error || code !== 0 || signal || stderr) {
      const llmContent = [
        `Stdout: ${stdout || '(empty)'}`,
        `Stderr: ${stderr || '(empty)'}`,
        `Error: ${error ?? '(none)'}`,
        `Exit Code: ${code ?? '(none)'}`,
        `Signal: ${signal ?? '(none)'}`,
      ].join('\n');
      return {
        llmContent,
        returnDisplay: llmContent,
      };
    }

    return {
      llmContent: stdout,
      returnDisplay: stdout,
    };
  }
}

export class ToolRegistry {
  private tools: Map<string, Tool> = new Map();
  private config: Config;

  constructor(config: Config) {
    this.config = config;
  }

  /**
   * Registers a tool definition.
   * @param tool - The tool object containing schema and execution logic.
   */
  registerTool(tool: Tool): void {
    if (this.tools.has(tool.name)) {
      // Decide on behavior: throw error, log warning, or allow overwrite
      console.warn(
        `Tool with name "${tool.name}" is already registered. Overwriting.`,
      );
    }
    this.tools.set(tool.name, tool);
  }

  /**
   * Discovers tools from project (if available and configured).
   * Can be called multiple times to update discovered tools.
   */
  async discoverTools(): Promise<void> {
    // remove any previously discovered tools
    for (const tool of this.tools.values()) {
      if (tool instanceof DiscoveredTool || tool instanceof DiscoveredMCPTool) {
        this.tools.delete(tool.name);
      }
    }

    await this.discoverAndRegisterToolsFromCommand();

    // discover tools using MCP servers, if configured
    await discoverMcpTools(
      this.config.getMcpServers() ?? {},
      this.config.getMcpServerCommand(),
      this,
<<<<<<< HEAD
      true, // This is a full discovery
=======
      this.config.getDebugMode(),
>>>>>>> 03b3917f
    );
  }

  /**
   * Discover or re-discover tools for a single MCP server.
   * @param serverName - The name of the server to discover tools from.
   */
  async discoverToolsForServer(serverName: string): Promise<void> {
    // Remove any previously discovered tools from this server
    for (const [name, tool] of this.tools.entries()) {
      if (tool instanceof DiscoveredMCPTool && tool.serverName === serverName) {
        this.tools.delete(name);
      }
    }

    const mcpServers = this.config.getMcpServers() ?? {};
    const serverConfig = mcpServers[serverName];
    if (serverConfig) {
      await discoverMcpTools(
        { [serverName]: serverConfig },
        undefined,
        this,
        false, // This is not a full discovery
      );
    }
  }

  private async discoverAndRegisterToolsFromCommand(): Promise<void> {
    const discoveryCmd = this.config.getToolDiscoveryCommand();
    if (!discoveryCmd) {
      return;
    }

    try {
      const cmdParts = parse(discoveryCmd);
      if (cmdParts.length === 0) {
        throw new Error(
          'Tool discovery command is empty or contains only whitespace.',
        );
      }
      const proc = spawn(cmdParts[0] as string, cmdParts.slice(1) as string[]);
      let stdout = '';
      const stdoutDecoder = new StringDecoder('utf8');
      let stderr = '';
      const stderrDecoder = new StringDecoder('utf8');
      let sizeLimitExceeded = false;
      const MAX_STDOUT_SIZE = 10 * 1024 * 1024; // 10MB limit
      const MAX_STDERR_SIZE = 10 * 1024 * 1024; // 10MB limit

      let stdoutByteLength = 0;
      let stderrByteLength = 0;

      proc.stdout.on('data', (data) => {
        if (sizeLimitExceeded) return;
        if (stdoutByteLength + data.length > MAX_STDOUT_SIZE) {
          sizeLimitExceeded = true;
          proc.kill();
          return;
        }
        stdoutByteLength += data.length;
        stdout += stdoutDecoder.write(data);
      });

      proc.stderr.on('data', (data) => {
        if (sizeLimitExceeded) return;
        if (stderrByteLength + data.length > MAX_STDERR_SIZE) {
          sizeLimitExceeded = true;
          proc.kill();
          return;
        }
        stderrByteLength += data.length;
        stderr += stderrDecoder.write(data);
      });

      await new Promise<void>((resolve, reject) => {
        proc.on('error', reject);
        proc.on('close', (code) => {
          stdout += stdoutDecoder.end();
          stderr += stderrDecoder.end();

          if (sizeLimitExceeded) {
            return reject(
              new Error(
                `Tool discovery command output exceeded size limit of ${MAX_STDOUT_SIZE} bytes.`,
              ),
            );
          }

          if (code !== 0) {
            console.error(`Command failed with code ${code}`);
            console.error(stderr);
            return reject(
              new Error(`Tool discovery command failed with exit code ${code}`),
            );
          }
          resolve();
        });
      });

      // execute discovery command and extract function declarations (w/ or w/o "tool" wrappers)
      const functions: FunctionDeclaration[] = [];
      const discoveredItems = JSON.parse(stdout.trim());

      if (!discoveredItems || !Array.isArray(discoveredItems)) {
        throw new Error(
          'Tool discovery command did not return a JSON array of tools.',
        );
      }

      for (const tool of discoveredItems) {
        if (tool && typeof tool === 'object') {
          if (Array.isArray(tool['function_declarations'])) {
            functions.push(...tool['function_declarations']);
          } else if (Array.isArray(tool['functionDeclarations'])) {
            functions.push(...tool['functionDeclarations']);
          } else if (tool['name']) {
            functions.push(tool as FunctionDeclaration);
          }
        }
      }
      // register each function as a tool
      for (const func of functions) {
        if (!func.name) {
          console.warn('Discovered a tool with no name. Skipping.');
          continue;
        }
        // Sanitize the parameters before registering the tool.
        const parameters =
          func.parameters &&
          typeof func.parameters === 'object' &&
          !Array.isArray(func.parameters)
            ? (func.parameters as Schema)
            : {};
        sanitizeParameters(parameters);
        this.registerTool(
          new DiscoveredTool(
            this.config,
            func.name,
            func.description ?? '',
            parameters as Record<string, unknown>,
          ),
        );
      }
    } catch (e) {
      console.error(`Tool discovery command "${discoveryCmd}" failed:`, e);
      throw e;
    }
  }

  /**
   * Retrieves the list of tool schemas (FunctionDeclaration array).
   * Extracts the declarations from the ToolListUnion structure.
   * Includes discovered (vs registered) tools if configured.
   * @returns An array of FunctionDeclarations.
   */
  getFunctionDeclarations(): FunctionDeclaration[] {
    const declarations: FunctionDeclaration[] = [];
    this.tools.forEach((tool) => {
      declarations.push(tool.schema);
    });
    return declarations;
  }

  /**
   * Returns an array of all registered and discovered tool instances.
   */
  getAllTools(): Tool[] {
    return Array.from(this.tools.values()).sort((a, b) =>
      a.displayName.localeCompare(b.displayName),
    );
  }

  /**
   * Returns an array of tools registered from a specific MCP server.
   */
  getToolsByServer(serverName: string): Tool[] {
    const serverTools: Tool[] = [];
    for (const tool of this.tools.values()) {
      if ((tool as DiscoveredMCPTool)?.serverName === serverName) {
        serverTools.push(tool);
      }
    }
    return serverTools.sort((a, b) => a.name.localeCompare(b.name));
  }

  /**
   * Get the definition of a specific tool.
   */
  getTool(name: string): Tool | undefined {
    return this.tools.get(name);
  }
}

/**
 * Sanitizes a schema object in-place to ensure compatibility with the Gemini API.
 *
 * NOTE: This function mutates the passed schema object.
 *
 * It performs the following actions:
 * - Removes the `default` property when `anyOf` is present.
 * - Removes unsupported `format` values from string properties, keeping only 'enum' and 'date-time'.
 * - Recursively sanitizes nested schemas within `anyOf`, `items`, and `properties`.
 * - Handles circular references within the schema to prevent infinite loops.
 *
 * @param schema The schema object to sanitize. It will be modified directly.
 */
export function sanitizeParameters(schema?: Schema) {
  _sanitizeParameters(schema, new Set<Schema>());
}

/**
 * Internal recursive implementation for sanitizeParameters.
 * @param schema The schema object to sanitize.
 * @param visited A set used to track visited schema objects during recursion.
 */
function _sanitizeParameters(schema: Schema | undefined, visited: Set<Schema>) {
  if (!schema || visited.has(schema)) {
    return;
  }
  visited.add(schema);

  if (schema.anyOf) {
    // Vertex AI gets confused if both anyOf and default are set.
    schema.default = undefined;
    for (const item of schema.anyOf) {
      if (typeof item !== 'boolean') {
        _sanitizeParameters(item, visited);
      }
    }
  }
  if (schema.items && typeof schema.items !== 'boolean') {
    _sanitizeParameters(schema.items, visited);
  }
  if (schema.properties) {
    for (const item of Object.values(schema.properties)) {
      if (typeof item !== 'boolean') {
        _sanitizeParameters(item, visited);
      }
    }
  }

  // Handle enum values - Gemini API only allows enum for STRING type
  if (schema.enum && Array.isArray(schema.enum)) {
    if (schema.type !== Type.STRING) {
      // If enum is present but type is not STRING, convert type to STRING
      schema.type = Type.STRING;
    }
    // Filter out null and undefined values, then convert remaining values to strings for Gemini API compatibility
    schema.enum = schema.enum
      .filter((value: unknown) => value !== null && value !== undefined)
      .map((value: unknown) => String(value));
  }

  // Vertex AI only supports 'enum' and 'date-time' for STRING format.
  if (schema.type === Type.STRING) {
    if (
      schema.format &&
      schema.format !== 'enum' &&
      schema.format !== 'date-time'
    ) {
      schema.format = undefined;
    }
  }
}<|MERGE_RESOLUTION|>--- conflicted
+++ resolved
@@ -164,11 +164,7 @@
       this.config.getMcpServers() ?? {},
       this.config.getMcpServerCommand(),
       this,
-<<<<<<< HEAD
-      true, // This is a full discovery
-=======
       this.config.getDebugMode(),
->>>>>>> 03b3917f
     );
   }
 
@@ -191,7 +187,7 @@
         { [serverName]: serverConfig },
         undefined,
         this,
-        false, // This is not a full discovery
+        this.config.getDebugMode(),
       );
     }
   }
