/**
 * @license
 * Copyright 2025 Google LLC
 * SPDX-License-Identifier: Apache-2.0
 */

import { FunctionDeclaration, PartListUnion } from '@google/genai';
import { ToolErrorType } from './tool-error.js';
import { DiffUpdateResult } from '../ide/ideContext.js';
import { SchemaValidator } from '../utils/schemaValidator.js';

/**
 * Represents a validated and ready-to-execute tool call.
 * An instance of this is created by a `ToolBuilder`.
 */
export interface ToolInvocation<
  TParams extends object,
  TResult extends ToolResult,
> {
  /**
   * The validated parameters for this specific invocation.
   */
  params: TParams;

  /**
   * Gets a pre-execution description of the tool operation.
   *
   * @returns A markdown string describing what the tool will do.
   */
  getDescription(): string;

  /**
   * Determines what file system paths the tool will affect.
   * @returns A list of such paths.
   */
  toolLocations(): ToolLocation[];

  /**
   * Determines if the tool should prompt for confirmation before execution.
   * @returns Confirmation details or false if no confirmation is needed.
   */
  shouldConfirmExecute(
    abortSignal: AbortSignal,
  ): Promise<ToolCallConfirmationDetails | false>;

  /**
   * Executes the tool with the validated parameters.
   * @param signal AbortSignal for tool cancellation.
   * @param updateOutput Optional callback to stream output.
   * @returns Result of the tool execution.
   */
  execute(
    signal: AbortSignal,
    updateOutput?: (output: string) => void,
  ): Promise<TResult>;
}

/**
 * A convenience base class for ToolInvocation.
 */
export abstract class BaseToolInvocation<
  TParams extends object,
  TResult extends ToolResult,
> implements ToolInvocation<TParams, TResult>
{
  constructor(readonly params: TParams) {}

  abstract getDescription(): string;

  toolLocations(): ToolLocation[] {
    return [];
  }

  shouldConfirmExecute(
    _abortSignal: AbortSignal,
  ): Promise<ToolCallConfirmationDetails | false> {
    return Promise.resolve(false);
  }

  abstract execute(
    signal: AbortSignal,
    updateOutput?: (output: string) => void,
  ): Promise<TResult>;
}

/**
 * A type alias for a tool invocation where the specific parameter and result types are not known.
 */
export type AnyToolInvocation = ToolInvocation<object, ToolResult>;

/**
 * Interface for a tool builder that validates parameters and creates invocations.
 */
export interface ToolBuilder<
  TParams extends object,
  TResult extends ToolResult,
> {
  /**
   * The internal name of the tool (used for API calls).
   */
  name: string;

  /**
   * The user-friendly display name of the tool.
   */
  displayName: string;

  /**
   * Description of what the tool does.
   */
  description: string;

  /**
   * The kind of tool for categorization and permissions
   */
  kind: Kind;

  /**
   * Function declaration schema from @google/genai.
   */
  schema: FunctionDeclaration;

  /**
   * Whether the tool's output should be rendered as markdown.
   */
  isOutputMarkdown: boolean;

  /**
   * Whether the tool supports live (streaming) output.
   */
  canUpdateOutput: boolean;

  /**
   * Validates raw parameters and builds a ready-to-execute invocation.
   * @param params The raw, untrusted parameters from the model.
   * @returns A valid `ToolInvocation` if successful. Throws an error if validation fails.
   */
  build(params: TParams): ToolInvocation<TParams, TResult>;
}

/**
 * New base class for tools that separates validation from execution.
 * New tools should extend this class.
 */
export abstract class DeclarativeTool<
  TParams extends object,
  TResult extends ToolResult,
> implements ToolBuilder<TParams, TResult>
{
  constructor(
    readonly name: string,
    readonly displayName: string,
    readonly description: string,
    readonly kind: Kind,
    readonly parameterSchema: unknown,
    readonly isOutputMarkdown: boolean = true,
    readonly canUpdateOutput: boolean = false,
  ) {}

  get schema(): FunctionDeclaration {
    return {
      name: this.name,
      description: this.description,
      parametersJsonSchema: this.parameterSchema,
    };
  }

  /**
   * Validates the raw tool parameters.
   * Subclasses should override this to add custom validation logic
   * beyond the JSON schema check.
   * @param params The raw parameters from the model.
   * @returns An error message string if invalid, null otherwise.
   */
  validateToolParams(_params: TParams): string | null {
    // Base implementation can be extended by subclasses.
    return null;
  }

  /**
   * The core of the new pattern. It validates parameters and, if successful,
   * returns a `ToolInvocation` object that encapsulates the logic for the
   * specific, validated call.
   * @param params The raw, untrusted parameters from the model.
   * @returns A `ToolInvocation` instance.
   */
  abstract build(params: TParams): ToolInvocation<TParams, TResult>;

  /**
   * A convenience method that builds and executes the tool in one step.
   * Throws an error if validation fails.
   * @param params The raw, untrusted parameters from the model.
   * @param signal AbortSignal for tool cancellation.
   * @param updateOutput Optional callback to stream output.
   * @returns The result of the tool execution.
   */
  async buildAndExecute(
    params: TParams,
    signal: AbortSignal,
    updateOutput?: (output: string) => void,
  ): Promise<TResult> {
    const invocation = this.build(params);
    return invocation.execute(signal, updateOutput);
  }

  /**
   * Similar to `build` but never throws.
   * @param params The raw, untrusted parameters from the model.
   * @returns A `ToolInvocation` instance.
   */
  private silentBuild(
    params: TParams,
  ): ToolInvocation<TParams, TResult> | Error {
    try {
      return this.build(params);
    } catch (e) {
      if (e instanceof Error) {
        return e;
      }
      return new Error(String(e));
    }
  }

  /**
   * A convenience method that builds and executes the tool in one step.
   * Never throws.
   * @param params The raw, untrusted parameters from the model.
   * @params abortSignal a signal to abort.
   * @returns The result of the tool execution.
   */
  async validateBuildAndExecute(
    params: TParams,
    abortSignal: AbortSignal,
  ): Promise<ToolResult> {
    const invocationOrError = this.silentBuild(params);
    if (invocationOrError instanceof Error) {
      const errorMessage = invocationOrError.message;
      return {
        llmContent: `Error: Invalid parameters provided. Reason: ${errorMessage}`,
        returnDisplay: errorMessage,
        error: {
          message: errorMessage,
          type: ToolErrorType.INVALID_TOOL_PARAMS,
        },
      };
    }

    try {
      return await invocationOrError.execute(abortSignal);
    } catch (error) {
      const errorMessage =
        error instanceof Error ? error.message : String(error);
      return {
        llmContent: `Error: Tool call execution failed. Reason: ${errorMessage}`,
        returnDisplay: errorMessage,
        error: {
          message: errorMessage,
          type: ToolErrorType.EXECUTION_FAILED,
        },
      };
    }
  }
}

/**
 * New base class for declarative tools that separates validation from execution.
 * New tools should extend this class, which provides a `build` method that
 * validates parameters before deferring to a `createInvocation` method for
 * the final `ToolInvocation` object instantiation.
 */
export abstract class BaseDeclarativeTool<
  TParams extends object,
  TResult extends ToolResult,
> extends DeclarativeTool<TParams, TResult> {
  build(params: TParams): ToolInvocation<TParams, TResult> {
    const validationError = this.validateToolParams(params);
    if (validationError) {
      throw new Error(validationError);
    }
    return this.createInvocation(params);
  }

  override validateToolParams(params: TParams): string | null {
    const errors = SchemaValidator.validate(
      this.schema.parametersJsonSchema,
      params,
    );

    if (errors) {
      return errors;
    }
    return this.validateToolParamValues(params);
  }

  protected validateToolParamValues(_params: TParams): string | null {
    // Base implementation can be extended by subclasses.
    return null;
  }

  protected abstract createInvocation(
    params: TParams,
  ): ToolInvocation<TParams, TResult>;
}

/**
 * A type alias for a declarative tool where the specific parameter and result types are not known.
 */
export type AnyDeclarativeTool = DeclarativeTool<object, ToolResult>;

export interface ToolResult {
  /**
   * Content meant to be included in LLM history.
   * This should represent the factual outcome of the tool execution.
   */
  llmContent: PartListUnion;

  /**
   * Markdown string for user display.
   * This provides a user-friendly summary or visualization of the result.
   * NOTE: This might also be considered UI-specific and could potentially be
   * removed or modified in a further refactor if the server becomes purely API-driven.
   * For now, we keep it as the core logic in ReadFileTool currently produces it.
   */
  returnDisplay: ToolResultDisplay;

  /**
   * If this property is present, the tool call is considered a failure.
   */
  error?: {
    message: string; // raw error message
    type?: ToolErrorType; // An optional machine-readable error type (e.g., 'FILE_NOT_FOUND').
  };
}

/**
 * Detects cycles in a JSON schemas due to `$ref`s.
 * @param schema The root of the JSON schema.
 * @returns `true` if a cycle is detected, `false` otherwise.
 */
export function hasCycleInSchema(schema: object): boolean {
  function resolveRef(ref: string): object | null {
    if (!ref.startsWith('#/')) {
      return null;
    }
    const path = ref.substring(2).split('/');
    let current: unknown = schema;
    for (const segment of path) {
      if (
        typeof current !== 'object' ||
        current === null ||
        !Object.prototype.hasOwnProperty.call(current, segment)
      ) {
        return null;
      }
      current = (current as Record<string, unknown>)[segment];
    }
    return current as object;
  }

  function traverse(
    node: unknown,
    visitedRefs: Set<string>,
    pathRefs: Set<string>,
  ): boolean {
    if (typeof node !== 'object' || node === null) {
      return false;
    }

    if (Array.isArray(node)) {
      for (const item of node) {
        if (traverse(item, visitedRefs, pathRefs)) {
          return true;
        }
      }
      return false;
    }

    if ('$ref' in node && typeof node.$ref === 'string') {
      const ref = node.$ref;
      if (ref === '#/' || pathRefs.has(ref)) {
        // A ref to just '#/' is always a cycle.
        return true; // Cycle detected!
      }
      if (visitedRefs.has(ref)) {
        return false; // Bail early, we have checked this ref before.
      }

      const resolvedNode = resolveRef(ref);
      if (resolvedNode) {
        // Add it to both visited and the current path
        visitedRefs.add(ref);
        pathRefs.add(ref);
        const hasCycle = traverse(resolvedNode, visitedRefs, pathRefs);
        pathRefs.delete(ref); // Backtrack, leaving it in visited
        return hasCycle;
      }
    }

    // Crawl all the properties of node
    for (const key in node) {
      if (Object.prototype.hasOwnProperty.call(node, key)) {
        if (
          traverse(
            (node as Record<string, unknown>)[key],
            visitedRefs,
            pathRefs,
          )
        ) {
          return true;
        }
      }
    }

    return false;
  }

  return traverse(schema, new Set<string>(), new Set<string>());
}

export type ToolResultDisplay = string | FileDiff;

export interface FileDiff {
  fileDiff: string;
  fileName: string;
  originalContent: string | null;
  newContent: string;
  diffStat?: DiffStat;
}

export interface DiffStat {
  ai_removed_lines: number;
  ai_added_lines: number;
  user_added_lines: number;
  user_removed_lines: number;
}

export interface ToolEditConfirmationDetails {
  type: 'edit';
  title: string;
  onConfirm: (
    outcome: ToolConfirmationOutcome,
    payload?: ToolConfirmationPayload,
  ) => Promise<void>;
  fileName: string;
  filePath: string;
  fileDiff: string;
  originalContent: string | null;
  newContent: string;
  isModifying?: boolean;
  ideConfirmation?: Promise<DiffUpdateResult>;
}

export interface ToolConfirmationPayload {
  // used to override `modifiedProposedContent` for modifiable tools in the
  // inline modify flow
  newContent: string;
}

export interface ToolExecuteConfirmationDetails {
  type: 'exec';
  title: string;
  onConfirm: (outcome: ToolConfirmationOutcome) => Promise<void>;
  command: string;
  rootCommand: string;
}

export interface ToolMcpConfirmationDetails {
  type: 'mcp';
  title: string;
  serverName: string;
  toolName: string;
  toolDisplayName: string;
  onConfirm: (outcome: ToolConfirmationOutcome) => Promise<void>;
}

export interface ToolInfoConfirmationDetails {
  type: 'info';
  title: string;
  onConfirm: (outcome: ToolConfirmationOutcome) => Promise<void>;
  prompt: string;
  urls?: string[];
}

export type ToolCallConfirmationDetails =
  | ToolEditConfirmationDetails
  | ToolExecuteConfirmationDetails
  | ToolMcpConfirmationDetails
  | ToolInfoConfirmationDetails;

export enum ToolConfirmationOutcome {
  ProceedOnce = 'proceed_once',
  ProceedAlways = 'proceed_always',
  ProceedAlwaysServer = 'proceed_always_server',
  ProceedAlwaysTool = 'proceed_always_tool',
  ModifyWithEditor = 'modify_with_editor',
  Cancel = 'cancel',
}

<<<<<<< HEAD
export enum Icon {
  FileSearch = 'fileSearch',
  Folder = 'folder',
  Globe = 'globe',
  Hammer = 'hammer',
  LightBulb = 'lightBulb',
  Pencil = 'pencil',
  Regex = 'regex',
  Terminal = 'terminal',
  Checklist = 'checklist',
=======
export enum Kind {
  Read = 'read',
  Edit = 'edit',
  Delete = 'delete',
  Move = 'move',
  Search = 'search',
  Execute = 'execute',
  Think = 'think',
  Fetch = 'fetch',
  Other = 'other',
>>>>>>> 589f5e68
}

export interface ToolLocation {
  // Absolute path to the file
  path: string;
  // Which line (if known)
  line?: number;
}<|MERGE_RESOLUTION|>--- conflicted
+++ resolved
@@ -496,18 +496,6 @@
   Cancel = 'cancel',
 }
 
-<<<<<<< HEAD
-export enum Icon {
-  FileSearch = 'fileSearch',
-  Folder = 'folder',
-  Globe = 'globe',
-  Hammer = 'hammer',
-  LightBulb = 'lightBulb',
-  Pencil = 'pencil',
-  Regex = 'regex',
-  Terminal = 'terminal',
-  Checklist = 'checklist',
-=======
 export enum Kind {
   Read = 'read',
   Edit = 'edit',
@@ -518,7 +506,7 @@
   Think = 'think',
   Fetch = 'fetch',
   Other = 'other',
->>>>>>> 589f5e68
+  Checklist = 'checklist',
 }
 
 export interface ToolLocation {
