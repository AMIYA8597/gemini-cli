--- conflicted
+++ resolved
@@ -228,16 +228,13 @@
   skipNextSpeakerCheck?: boolean;
   extensionManagement?: boolean;
   enablePromptCompletion?: boolean;
-<<<<<<< HEAD
   adkMode?: boolean;
-=======
   truncateToolOutputThreshold?: number;
   truncateToolOutputLines?: number;
   enableToolOutputTruncation?: boolean;
   eventEmitter?: EventEmitter;
   useSmartEdit?: boolean;
   output?: OutputSettings;
->>>>>>> 514767c8
 }
 
 export class Config {
@@ -312,13 +309,10 @@
   private readonly skipNextSpeakerCheck: boolean;
   private readonly extensionManagement: boolean = true;
   private readonly enablePromptCompletion: boolean = false;
-<<<<<<< HEAD
   private readonly adkMode: boolean;
-=======
   private readonly truncateToolOutputThreshold: number;
   private readonly truncateToolOutputLines: number;
   private readonly enableToolOutputTruncation: boolean;
->>>>>>> 514767c8
   private initialized: boolean = false;
   readonly storage: Storage;
   private readonly fileExclusions: FileExclusions;
@@ -406,15 +400,12 @@
     this.extensionManagement = params.extensionManagement ?? true;
     this.storage = new Storage(this.targetDir);
     this.enablePromptCompletion = params.enablePromptCompletion ?? false;
-<<<<<<< HEAD
     this.adkMode = params.adkMode ?? false;
-=======
     this.fileExclusions = new FileExclusions(this);
     this.eventEmitter = params.eventEmitter;
     this.outputSettings = {
       format: params.output?.format ?? OutputFormat.TEXT,
     };
->>>>>>> 514767c8
 
     if (params.contextFileName) {
       setGeminiMdFilename(params.contextFileName);
@@ -461,12 +452,6 @@
   }
 
   async refreshAuth(authMethod: AuthType) {
-<<<<<<< HEAD
-    // Save the current conversation history before creating a new client
-    let existingHistory: Content[] = [];
-    if (this.geminiClient && this.geminiClient.isInitialized()) {
-      existingHistory = await this.geminiClient.getHistory();
-=======
     // Vertex and Genai have incompatible encryption and sending history with
     // throughtSignature from Genai to Vertex will fail, we need to strip them
     if (
@@ -475,7 +460,6 @@
     ) {
       // Restore the conversation history to the new client
       this.geminiClient.stripThoughtsFromHistory();
->>>>>>> 514767c8
     }
 
     const newContentGeneratorConfig = createContentGeneratorConfig(
@@ -490,17 +474,8 @@
     // Only assign to instance properties after successful initialization
     this.contentGeneratorConfig = newContentGeneratorConfig;
 
-<<<<<<< HEAD
-    // Restore the conversation history to the new client
-    if (existingHistory.length > 0) {
-      await this.geminiClient.setHistory(existingHistory, {
-        stripThoughts: fromGenaiToVertex,
-      });
-    }
-=======
     // Initialize BaseLlmClient now that the ContentGenerator is available
     this.baseLlmClient = new BaseLlmClient(this.contentGenerator, this);
->>>>>>> 514767c8
 
     // Reset the session flag since we're explicitly changing auth and using default model
     this.inFallbackMode = false;
