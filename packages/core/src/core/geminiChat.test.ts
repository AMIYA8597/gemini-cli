--- conflicted
+++ resolved
@@ -297,70 +297,6 @@
       expect(modelTurn?.parts?.length).toBe(1);
       expect(modelTurn?.parts![0]!.text).toBe('Initial valid content...');
     });
-<<<<<<< HEAD
-    it('should not consolidate text into a part that also contains a functionCall', async () => {
-      // 1. Mock the API to stream a malformed part followed by a valid text part.
-      const multiChunkStream = (async function* () {
-        // This malformed part has both text and a functionCall.
-        yield {
-          candidates: [
-            {
-              content: {
-                role: 'model',
-                parts: [
-                  {
-                    text: 'Some text',
-                    functionCall: { name: 'do_stuff', args: {} },
-                  },
-                ],
-              },
-            },
-          ],
-        } as unknown as GenerateContentResponse;
-        // This valid text part should NOT be merged into the malformed one.
-        yield {
-          candidates: [
-            {
-              content: {
-                role: 'model',
-                parts: [{ text: ' that should not be merged.' }],
-              },
-            },
-          ],
-        } as unknown as GenerateContentResponse;
-      })();
-
-      vi.mocked(mockContentGenerator.generateContentStream).mockResolvedValue(
-        multiChunkStream,
-      );
-
-      // 2. Action: Send a message and consume the stream.
-      const stream = await chat.sendMessageStream(
-        'test-model',
-        { message: 'test message' },
-        'prompt-id-malformed-chunk',
-      );
-      for await (const _ of stream) {
-        // Consume the stream to trigger history recording.
-      }
-
-      // 3. Assert: Check that the final history was not incorrectly consolidated.
-      const history = await chat.getHistory();
-
-      expect(history.length).toBe(2);
-      const modelTurn = history[1]!;
-
-      // CRUCIAL ASSERTION: There should be two separate parts.
-      // The old, non-strict logic would incorrectly merge them, resulting in one part.
-      expect(modelTurn?.parts?.length).toBe(2);
-
-      // Verify the contents of each part.
-      expect(modelTurn?.parts![0]!.text).toBe('Some text');
-      expect(modelTurn?.parts![0]!.functionCall).toBeDefined();
-      expect(modelTurn?.parts![1]!.text).toBe(' that should not be merged.');
-    });
-=======
->>>>>>> 0fcda100
 
     it('should consolidate subsequent text chunks after receiving an empty text chunk', async () => {
       // 1. Mock the API to return a stream where one chunk is just an empty text part.
@@ -636,154 +572,6 @@
         },
         'prompt-id-1',
       );
-<<<<<<< HEAD
-    });
-  });
-
-  describe('recordHistory', () => {
-    const userInput: Content = {
-      role: 'user',
-      parts: [{ text: 'User input' }],
-    };
-
-    it('should consolidate all consecutive model turns into a single turn', async () => {
-      const userInput: Content = {
-        role: 'user',
-        parts: [{ text: 'User input' }],
-      };
-      // This simulates a multi-part model response with different part types.
-      const modelOutput: Content[] = [
-        { role: 'model', parts: [{ text: 'Thinking...' }] },
-        {
-          role: 'model',
-          parts: [{ functionCall: { name: 'do_stuff', args: {} } }],
-        },
-      ];
-
-      // @ts-expect-error Accessing private method for testing
-      chat.recordHistory(userInput, modelOutput);
-      const history = await chat.getHistory();
-
-      // The history should contain the user's turn and ONE consolidated model turn.
-      // The old code would fail here, resulting in a length of 3.
-      //expect(history).toBe([]);
-      expect(history.length).toBe(2);
-
-      const modelTurn = history[1]!;
-      expect(modelTurn.role).toBe('model');
-
-      // The consolidated turn should contain both the text part and the functionCall part.
-      expect(modelTurn?.parts?.length).toBe(2);
-      expect(modelTurn?.parts![0]!.text).toBe('Thinking...');
-      expect(modelTurn?.parts![1]!.functionCall).toBeDefined();
-    });
-
-    it('should add a placeholder model turn when a tool call is followed by an empty response', async () => {
-      // 1. Setup: A history where the model has just made a function call.
-      const initialHistory: Content[] = [
-        { role: 'user', parts: [{ text: 'Initial prompt' }] },
-        {
-          role: 'model',
-          parts: [{ functionCall: { name: 'test_tool', args: {} } }],
-        },
-      ];
-      await chat.setHistory(initialHistory);
-
-      // 2. Action: The user provides the tool's response, and the model's
-      // final output is empty (e.g., just a thought, which gets filtered out).
-      const functionResponse: Content = {
-        role: 'user',
-        parts: [{ functionResponse: { name: 'test_tool', response: {} } }],
-      };
-      const emptyModelOutput: Content[] = [];
-
-      // @ts-expect-error Accessing private method for testing
-      chat.recordHistory(functionResponse, emptyModelOutput, [
-        functionResponse,
-      ]);
-
-      // 3. Assert: The history should now have four valid, alternating turns.
-      const history = await chat.getHistory();
-      expect(history.length).toBe(4);
-
-      // The final turn must be the empty model placeholder.
-      const lastTurn = history[3]!;
-      expect(lastTurn.role).toBe('model');
-      expect(lastTurn?.parts?.length).toBe(0);
-
-      // The second-to-last turn must be the function response we provided.
-      const secondToLastTurn = history[2]!;
-      expect(secondToLastTurn.role).toBe('user');
-      expect(secondToLastTurn?.parts![0]!.functionResponse).toBeDefined();
-    });
-
-    it('should add user input and a single model output to history', async () => {
-      const modelOutput: Content[] = [
-        { role: 'model', parts: [{ text: 'Model output' }] },
-      ];
-      // @ts-expect-error Accessing private method for testing
-      chat.recordHistory(userInput, modelOutput);
-      const history = await chat.getHistory();
-      expect(history.length).toBe(2);
-      expect(history[0]).toEqual(userInput);
-      expect(history[1]).toEqual(modelOutput[0]);
-    });
-
-    it('should consolidate adjacent text parts from multiple content objects', async () => {
-      const modelOutput: Content[] = [
-        { role: 'model', parts: [{ text: 'Part 1.' }] },
-        { role: 'model', parts: [{ text: ' Part 2.' }] },
-        { role: 'model', parts: [{ text: ' Part 3.' }] },
-      ];
-      // @ts-expect-error Accessing private method for testing
-      chat.recordHistory(userInput, modelOutput);
-      const history = await chat.getHistory();
-      expect(history.length).toBe(2);
-      expect(history[1]!.role).toBe('model');
-      expect(history[1]!.parts).toEqual([{ text: 'Part 1. Part 2. Part 3.' }]);
-    });
-
-    it('should add an empty placeholder turn if modelOutput is empty', async () => {
-      // This simulates receiving a pre-filtered, thought-only response.
-      const emptyModelOutput: Content[] = [];
-      // @ts-expect-error Accessing private method for testing
-      chat.recordHistory(userInput, emptyModelOutput);
-      const history = await chat.getHistory();
-      expect(history.length).toBe(2);
-      expect(history[0]).toEqual(userInput);
-      expect(history[1]!.role).toBe('model');
-      expect(history[1]!.parts).toEqual([]);
-    });
-
-    it('should preserve model outputs with undefined or empty parts arrays', async () => {
-      const malformedOutput: Content[] = [
-        { role: 'model', parts: [{ text: 'Text part' }] },
-        { role: 'model', parts: undefined as unknown as Part[] },
-        { role: 'model', parts: [] },
-      ];
-      // @ts-expect-error Accessing private method for testing
-      chat.recordHistory(userInput, malformedOutput);
-      const history = await chat.getHistory();
-      expect(history.length).toBe(4); // userInput + 3 model turns
-      expect(history[1]!.parts).toEqual([{ text: 'Text part' }]);
-      expect(history[2]!.parts).toBeUndefined();
-      expect(history[3]!.parts).toEqual([]);
-    });
-
-    it('should not consolidate content with different roles', async () => {
-      const mixedOutput: Content[] = [
-        { role: 'model', parts: [{ text: 'Model 1' }] },
-        { role: 'user', parts: [{ text: 'Unexpected User' }] },
-        { role: 'model', parts: [{ text: 'Model 2' }] },
-      ];
-      // @ts-expect-error Accessing private method for testing
-      chat.recordHistory(userInput, mixedOutput);
-      const history = await chat.getHistory();
-      expect(history.length).toBe(4); // userInput, model1, unexpected_user, model2
-      expect(history[1]).toEqual(mixedOutput[0]);
-      expect(history[2]).toEqual(mixedOutput[1]);
-      expect(history[3]).toEqual(mixedOutput[2]);
-=======
 
       // Verify that token counting is called when usageMetadata is present
       expect(uiTelemetryService.setLastPromptTokenCount).toHaveBeenCalledWith(
@@ -792,7 +580,6 @@
       expect(uiTelemetryService.setLastPromptTokenCount).toHaveBeenCalledTimes(
         1,
       );
->>>>>>> 0fcda100
     });
   });
 
@@ -1299,7 +1086,7 @@
         // Consume the stream to trigger history recording.
       }
 
-      const history = chat.getHistory();
+      const history = await chat.getHistory();
       expect(history.length).toBe(2);
 
       const modelTurn = history[1]!;
@@ -1357,7 +1144,7 @@
         /* consume */
       }
 
-      const history = chat.getHistory();
+      const history = await chat.getHistory();
       const modelTurn = history[1]!;
       expect(modelTurn?.parts?.length).toBe(3);
       expect(modelTurn.parts![1]!.functionCall?.name).toBe('edit');
@@ -1414,7 +1201,7 @@
         /* consume */
       }
 
-      const history = chat.getHistory();
+      const history = await chat.getHistory();
       const modelTurn = history[1]!;
       expect(modelTurn?.parts?.length).toBe(2);
       expect(modelTurn.parts![0]!.functionCall?.name).toBe('edit');
@@ -1459,7 +1246,7 @@
         /* consume */
       }
 
-      const history = chat.getHistory();
+      const history = await chat.getHistory();
       const modelTurn = history[1]!;
       expect(modelTurn?.parts?.length).toBe(2);
       expect(modelTurn.parts![0]!.text).toBe('Some text. ');
